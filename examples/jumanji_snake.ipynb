--- conflicted
+++ resolved
@@ -69,11 +69,7 @@
   },
   {
    "cell_type": "markdown",
-<<<<<<< HEAD
-   "id": "2",
-=======
    "id": "3",
->>>>>>> f16b0da9
    "metadata": {},
    "source": [
     "## Define hyperparameters"
@@ -82,11 +78,7 @@
   {
    "cell_type": "code",
    "execution_count": null,
-<<<<<<< HEAD
-   "id": "3",
-=======
    "id": "4",
->>>>>>> f16b0da9
    "metadata": {},
    "outputs": [],
    "source": [
@@ -104,11 +96,7 @@
   },
   {
    "cell_type": "markdown",
-<<<<<<< HEAD
-   "id": "4",
-=======
    "id": "5",
->>>>>>> f16b0da9
    "metadata": {},
    "source": [
     "## Instantiate the snake environment"
@@ -117,11 +105,7 @@
   {
    "cell_type": "code",
    "execution_count": null,
-<<<<<<< HEAD
-   "id": "5",
-=======
    "id": "6",
->>>>>>> f16b0da9
    "metadata": {},
    "outputs": [],
    "source": [
@@ -139,11 +123,7 @@
   },
   {
    "cell_type": "markdown",
-<<<<<<< HEAD
-   "id": "6",
-=======
    "id": "7",
->>>>>>> f16b0da9
    "metadata": {},
    "source": [
     "## Define the type of policy that will be used to solve the problem"
@@ -152,11 +132,7 @@
   {
    "cell_type": "code",
    "execution_count": null,
-<<<<<<< HEAD
-   "id": "7",
-=======
    "id": "8",
->>>>>>> f16b0da9
    "metadata": {},
    "outputs": [],
    "source": [
@@ -176,11 +152,7 @@
   },
   {
    "cell_type": "markdown",
-<<<<<<< HEAD
-   "id": "8",
-=======
    "id": "9",
->>>>>>> f16b0da9
    "metadata": {},
    "source": [
     "## Utils to interact with the environment\n",
@@ -191,11 +163,7 @@
   {
    "cell_type": "code",
    "execution_count": null,
-<<<<<<< HEAD
-   "id": "9",
-=======
    "id": "10",
->>>>>>> f16b0da9
    "metadata": {},
    "outputs": [],
    "source": [
@@ -242,11 +210,7 @@
   },
   {
    "cell_type": "markdown",
-<<<<<<< HEAD
-   "id": "10",
-=======
    "id": "11",
->>>>>>> f16b0da9
    "metadata": {},
    "source": [
     "## Init a population of policies\n",
@@ -257,11 +221,7 @@
   {
    "cell_type": "code",
    "execution_count": null,
-<<<<<<< HEAD
-   "id": "11",
-=======
    "id": "12",
->>>>>>> f16b0da9
    "metadata": {},
    "outputs": [],
    "source": [
@@ -286,11 +246,7 @@
   },
   {
    "cell_type": "markdown",
-<<<<<<< HEAD
-   "id": "12",
-=======
    "id": "13",
->>>>>>> f16b0da9
    "metadata": {},
    "source": [
     "## Define a method to extract behavior descriptor when relevant"
@@ -299,11 +255,7 @@
   {
    "cell_type": "code",
    "execution_count": null,
-<<<<<<< HEAD
-   "id": "13",
-=======
    "id": "14",
->>>>>>> f16b0da9
    "metadata": {},
    "outputs": [],
    "source": [
@@ -350,11 +302,7 @@
   },
   {
    "cell_type": "markdown",
-<<<<<<< HEAD
-   "id": "14",
-=======
    "id": "15",
->>>>>>> f16b0da9
    "metadata": {},
    "source": [
     "## Define the scoring function"
@@ -363,11 +311,7 @@
   {
    "cell_type": "code",
    "execution_count": null,
-<<<<<<< HEAD
-   "id": "15",
-=======
    "id": "16",
->>>>>>> f16b0da9
    "metadata": {},
    "outputs": [],
    "source": [
@@ -380,11 +324,7 @@
   },
   {
    "cell_type": "markdown",
-<<<<<<< HEAD
-   "id": "16",
-=======
    "id": "17",
->>>>>>> f16b0da9
    "metadata": {},
    "source": [
     "## Define the emitter used"
@@ -393,11 +333,7 @@
   {
    "cell_type": "code",
    "execution_count": null,
-<<<<<<< HEAD
-   "id": "17",
-=======
    "id": "18",
->>>>>>> f16b0da9
    "metadata": {},
    "outputs": [],
    "source": [
@@ -415,11 +351,7 @@
   },
   {
    "cell_type": "markdown",
-<<<<<<< HEAD
-   "id": "18",
-=======
    "id": "19",
->>>>>>> f16b0da9
    "metadata": {},
    "source": [
     "## Define the algorithm used and apply the initial step\n",
@@ -430,11 +362,7 @@
   {
    "cell_type": "code",
    "execution_count": null,
-<<<<<<< HEAD
-   "id": "19",
-=======
    "id": "20",
->>>>>>> f16b0da9
    "metadata": {},
    "outputs": [],
    "source": [
@@ -478,11 +406,7 @@
   },
   {
    "cell_type": "markdown",
-<<<<<<< HEAD
-   "id": "20",
-=======
    "id": "21",
->>>>>>> f16b0da9
    "metadata": {},
    "source": [
     "## Run the optimization loop"
@@ -491,11 +415,7 @@
   {
    "cell_type": "code",
    "execution_count": null,
-<<<<<<< HEAD
-   "id": "21",
-=======
    "id": "22",
->>>>>>> f16b0da9
    "metadata": {},
    "outputs": [],
    "source": [
@@ -513,11 +433,7 @@
   {
    "cell_type": "code",
    "execution_count": null,
-<<<<<<< HEAD
-   "id": "22",
-=======
    "id": "23",
->>>>>>> f16b0da9
    "metadata": {},
    "outputs": [],
    "source": [
@@ -527,11 +443,7 @@
   {
    "cell_type": "code",
    "execution_count": null,
-<<<<<<< HEAD
-   "id": "23",
-=======
    "id": "24",
->>>>>>> f16b0da9
    "metadata": {},
    "outputs": [],
    "source": [
@@ -541,11 +453,7 @@
   {
    "cell_type": "code",
    "execution_count": null,
-<<<<<<< HEAD
-   "id": "24",
-=======
    "id": "25",
->>>>>>> f16b0da9
    "metadata": {},
    "outputs": [],
    "source": [
@@ -555,11 +463,7 @@
   {
    "cell_type": "code",
    "execution_count": null,
-<<<<<<< HEAD
-   "id": "25",
-=======
    "id": "26",
->>>>>>> f16b0da9
    "metadata": {},
    "outputs": [],
    "source": [
@@ -576,11 +480,7 @@
   },
   {
    "cell_type": "markdown",
-<<<<<<< HEAD
-   "id": "26",
-=======
    "id": "27",
->>>>>>> f16b0da9
    "metadata": {},
    "source": [
     "## Play snake with the best policy\n",
@@ -591,11 +491,7 @@
   {
    "cell_type": "code",
    "execution_count": null,
-<<<<<<< HEAD
-   "id": "27",
-=======
    "id": "28",
->>>>>>> f16b0da9
    "metadata": {},
    "outputs": [],
    "source": [
@@ -606,11 +502,7 @@
   {
    "cell_type": "code",
    "execution_count": null,
-<<<<<<< HEAD
-   "id": "28",
-=======
    "id": "29",
->>>>>>> f16b0da9
    "metadata": {},
    "outputs": [],
    "source": [
@@ -623,11 +515,7 @@
   {
    "cell_type": "code",
    "execution_count": null,
-<<<<<<< HEAD
-   "id": "29",
-=======
    "id": "30",
->>>>>>> f16b0da9
    "metadata": {},
    "outputs": [],
    "source": [
@@ -640,11 +528,7 @@
   {
    "cell_type": "code",
    "execution_count": null,
-<<<<<<< HEAD
-   "id": "30",
-=======
    "id": "31",
->>>>>>> f16b0da9
    "metadata": {},
    "outputs": [],
    "source": [
@@ -657,11 +541,7 @@
   {
    "cell_type": "code",
    "execution_count": null,
-<<<<<<< HEAD
-   "id": "31",
-=======
    "id": "32",
->>>>>>> f16b0da9
    "metadata": {},
    "outputs": [],
    "source": [
@@ -674,11 +554,7 @@
   {
    "cell_type": "code",
    "execution_count": null,
-<<<<<<< HEAD
-   "id": "32",
-=======
    "id": "33",
->>>>>>> f16b0da9
    "metadata": {},
    "outputs": [],
    "source": [
